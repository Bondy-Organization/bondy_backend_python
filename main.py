--- conflicted
+++ resolved
@@ -1,11 +1,11 @@
 # main.py (VERSÃO ULTRA-SIMPLIFICADA PARA TESTE DE CONECTIVIDADE)
 import os
-<<<<<<< HEAD
 import threading 
 import requests
 import socket # For raw socket programming
 import json   # For handling JSON responses 
 from database.database import SessionLocal, User, Grupo, Message, add_message
+import time # Para um pequeno atraso
  
 # --- Global State Variables ---
 # These variables hold the system's operational status.
@@ -17,228 +17,6 @@
 _is_active = os.getenv('IS_ACTIVE', 'false').lower() == 'true' # Active in a cluster
 _peer_url = os.getenv('PEER_URL', None) # URL of a peer system for active/passive sync
 
-# --- Event Notification Mechanism ---
-# Dictionary to store condition variables for different groups
-# Each group has its own condition variable for targeted notifications
-group_conditions = {}
-group_conditions_lock = threading.Lock()  # Protects the group_conditions dictionary
-
-def get_or_create_group_condition(group_name):
-    """
-    Gets or creates a condition variable for a specific group.
-    Thread-safe creation of condition variables.
-    """
-    with group_conditions_lock:
-        if group_name not in group_conditions:
-            group_conditions[group_name] = threading.Condition(state_lock)
-        return group_conditions[group_name]
-
-def get_active_groups():
-    """
-    Returns a list of currently active group names.
-    Useful for debugging and monitoring.
-    """
-    with group_conditions_lock:
-        return list(group_conditions.keys())
-
-def remove_group_condition(group_name):
-    """
-    Removes a group condition variable. Use with caution.
-    Should only be called when you're sure no threads are waiting on it.
-    """
-    with group_conditions_lock:
-        if group_name in group_conditions:
-            del group_conditions[group_name]
-            return True
-        return False
-
-# --- Helper functions for thread-safe access to global state ---
-
-def get_is_alive():
-    """Thread-safe getter for _is_alive."""
-    with state_lock:
-        return _is_alive
-
-def set_is_alive(val):
-    """Thread-safe setter for _is_alive."""
-    global _is_alive
-    with state_lock:
-        old_is_alive = _is_alive
-        _is_alive = val
-        if old_is_alive != _is_alive:
-            print(f"State Change: _is_alive changed from {old_is_alive} to {_is_alive}. Notifying clients.")
-            notify_clients_of_state_change()
-
-def get_is_active():
-    """Thread-safe getter for _is_active."""
-    with state_lock:
-        return _is_active
-
-def set_is_active(val):
-    """Thread-safe setter for _is_active."""
-    global _is_active
-    with state_lock:
-        old_is_active = _is_active
-        _is_active = val
-        if old_is_active != _is_active:
-            print(f"State Change: _is_active changed from {old_is_active} to {_is_active}. Notifying clients.")
-            notify_clients_of_state_change()
-
-def notify_clients_of_state_change(group_name=None):
-    """
-    Notifies all threads waiting on condition variables that a state has changed.
-    If group_name is specified, only notifies that specific group.
-    If group_name is None, notifies all groups.
-    """
-    with group_conditions_lock:
-        if group_name:
-            # Notify only the specific group
-            if group_name in group_conditions:
-                with group_conditions[group_name]:
-                    group_conditions[group_name].notify_all()
-        else:
-            # Notify all groups
-            for condition in group_conditions.values():
-                with condition:
-                    condition.notify_all()
-
-# --- SyncManager Class (runs in a separate thread) ---
-class SyncManager(threading.Thread):
-    """
-    Manages synchronization of the 'isActive' status with a peer system.
-    Runs in its own thread to periodically check the peer's health.
-    """
-    def __init__(self, get_alive_func, set_active_func, get_active_func, peer_url):
-        super().__init__(name="SyncManagerThread") # Assign a name for easier debugging
-        self.get_alive = get_alive_func
-        self.set_active = set_active_func
-        self.get_active = get_active_func
-        self.peer_url = peer_url
-        self._stop_event = threading.Event()
-        self.daemon = True
-
-    def run(self):
-        if not self.peer_url:
-            print("SyncManager: PEER_URL not set. Skipping peer synchronization.")
-            return
-
-        print(f"SyncManager started, syncing with peer: {self.peer_url}/health")
-        while not self._stop_event.is_set():
-            try:
-                if self.get_alive():
-                    response = requests.get(f"{self.peer_url}/health", timeout=5)
-                    response.raise_for_status()
-                    peer_status = response.json()
-                    
-                    if peer_status.get('active') is True:
-                        if not self.get_active():
-                            self.set_active(True) # This will trigger notify_clients_of_state_change()
-                            print("SyncManager: Peer is active, setting self to active.")
-                    else:
-                        if self.get_active():
-                            self.set_active(False) # This will trigger notify_clients_of_state_change()
-                            print("SyncManager: Peer is inactive, setting self to inactive.")
-                else:
-                    if self.get_active():
-                        self.set_active(False) # This will trigger notify_clients_of_state_change()
-                        print("SyncManager: System is not alive, forcing self to inactive.")
-
-            except requests.exceptions.RequestException as e:
-                if self.get_active():
-                    self.set_active(False) # This will trigger notify_clients_of_state_change()
-                    print(f"SyncManager: Error communicating with peer ({self.peer_url}/health): {e}. Setting self to inactive.")
-            except Exception as e:
-                print(f"SyncManager: An unexpected error occurred: {e}")
-            
-            self._stop_event.wait(5)
-
-    def stop(self):
-        self._stop_event.set()
-
-# --- HTTP Protocol Parsing and Formatting ---
-
-HTTP_STATUS_CODES = {
-    200: "OK",
-    400: "Bad Request",
-    404: "Not Found",
-    500: "Internal Server Error",
-    503: "Service Unavailable",
-    204: "No Content" # For long-polling timeout with no data
-}
-
-def parse_http_request(raw_request_data):
-    """
-    Manually parses a raw HTTP request.
-    Returns a dictionary with 'method', 'path', 'headers', and 'body'.
-    """
-    request_lines = raw_request_data.decode('utf-8').split('\r\n')
-    
-    # Parse request line (e.g., GET /health HTTP/1.1)
-    request_line_parts = request_lines[0].split(' ')
-    if len(request_line_parts) < 3:
-        raise ValueError("Invalid HTTP request line")
-    
-    method = request_line_parts[0]
-    path = request_line_parts[1]
-    
-    headers = {}
-    body_start_index = -1
-    for i, line in enumerate(request_lines[1:]):
-        if not line: # Empty line signifies end of headers
-            body_start_index = i + 2 # +2 because we are in request_lines[1:] and adding 1 for current line
-            break
-        parts = line.split(':', 1)
-        if len(parts) == 2:
-            headers[parts[0].strip().lower()] = parts[1].strip()
-
-    body = ""
-    if body_start_index != -1 and body_start_index < len(request_lines):
-        body = "\r\n".join(request_lines[body_start_index:])
-        # Simple JSON body parsing for POST requests
-        if 'content-type' in headers and 'application/json' in headers['content-type'] and body:
-            try:
-                body = json.loads(body)
-            except json.JSONDecodeError:
-                body = None # Invalid JSON body
-
-    return {'method': method, 'path': path, 'headers': headers, 'body': body}
-
-def format_http_response(status_code, content_type, body_data):
-    """
-    Manually formats an HTTP response.
-    Returns bytes ready to be sent over the socket.
-    """
-    print(f"DEBUG format_http_response: status={status_code}, content_type={content_type}, body_data={body_data}")
-    
-    status_message = HTTP_STATUS_CODES.get(status_code, "Unknown Status")
-    
-    # Only serialize body_data if it's not None and status_code is not 204 (No Content)
-    body_bytes = b""
-    if body_data is not None and status_code != 204:
-        body_bytes = json.dumps(body_data).encode('utf-8') if isinstance(body_data, dict) else str(body_data).encode('utf-8')
-    
-    print(f"DEBUG: body_bytes length: {len(body_bytes)}")
-    
-    response_lines = [
-        f"HTTP/1.1 {status_code} {status_message}",
-        f"Content-Type: {content_type}", 
-        f"Content-Length: {len(body_bytes)}",
-        "Connection: close", # Simple connection handling for this example
-        "", # Empty line separating headers from body
-    ]
-    
-    response_header = "\r\n".join(response_lines).encode('utf-8')
-    result = response_header + body_bytes
-    
-    print(f"DEBUG: Final response length: {len(result)} bytes")
-    return result
-
-# --- Client Handler (runs in a separate thread for each client) ---
-=======
-import socket
-import threading
-import time # Para um pequeno atraso
-
 # Configuração da porta
 PORT = int(os.environ.get('PORT'))
 HOST = '0.0.0.0'
@@ -252,7 +30,6 @@
                  b"Hello Render!"
 
 # Handler de cliente
->>>>>>> fbe7c312
 def handle_client(client_socket, addr):
     try:
         # Apenas tenta ler algo para consumir a requisição, não precisa parsear
@@ -262,7 +39,6 @@
         # Envia a resposta fixa
         client_socket.sendall(FIXED_RESPONSE)
         
-<<<<<<< HEAD
         if not raw_request_data:
             print(f"[{threading.current_thread().name}] DEBUG: No data from {addr}, closing.")
             return
@@ -724,176 +500,8 @@
                 client_socket.sendall(response_bytes)
             except:
                 print(f"[{threading.current_thread().name}] ERROR: Failed to send error response to {addr}")
-    finally:
-        print(f"[{threading.current_thread().name}] DEBUG: Closing connection with {addr}.")
-        try:
-            client_socket.close()
-        except:
-            print(f"[{threading.current_thread().name}] ERROR: Failed to close socket for {addr}")
-
-# --- User-Group Management ---
-# Dictionary to store user group memberships
-user_groups = {}  # user_id -> set of group_names
-user_groups_lock = threading.Lock()
-
-def get_user_groups(user_id):
-    """
-    Gets the groups that a user belongs to.
-    Returns a set of group names.
-    """
-    with user_groups_lock:
-        return user_groups.get(user_id, set()).copy()
-
-def add_user_to_group(user_id, group_name):
-    """
-    Adds a user to a group.
-    """
-    with user_groups_lock:
-        if user_id not in user_groups:
-            user_groups[user_id] = set()
-        user_groups[user_id].add(group_name)
-
-def remove_user_from_group(user_id, group_name):
-    """
-    Removes a user from a group.
-    """
-    with user_groups_lock:
-        if user_id in user_groups:
-            user_groups[user_id].discard(group_name)
-            if not user_groups[user_id]:  # Remove user if no groups left
-                del user_groups[user_id]
-
-def set_user_groups(user_id, group_names):
-    """
-    Sets all groups for a user (replaces existing groups).
-    """
-    with user_groups_lock:
-        if group_names:
-            user_groups[user_id] = set(group_names)
-        elif user_id in user_groups:
-            del user_groups[user_id]
-
-def get_all_users_in_group(group_name):
-    """
-    Gets all users that belong to a specific group.
-    """
-    with user_groups_lock:
-        return [user_id for user_id, groups in user_groups.items() if group_name in groups]
-
-def get_all_user_groups():
-    """
-    Returns a copy of the entire user-group mapping.
-    """
-    with user_groups_lock:
-        return {user_id: groups.copy() for user_id, groups in user_groups.items()}
-
-def wait_for_user_group_notifications(user_id, timeout=25):
-    """
-    Waits for notifications on any of the groups that a user belongs to.
-    Returns (notified, group_that_notified, user_groups).
-    """
-    user_group_list = list(get_user_groups(user_id))
-    
-    if not user_group_list:
-        # User has no groups, return immediately
-        return False, None, []
-    
-    # Create condition variables for all user groups
-    conditions = []
-    for group_name in user_group_list:
-        conditions.append(get_or_create_group_condition(group_name))
-    
-    # Use a shared event to coordinate between multiple condition waits
-    notification_event = threading.Event()
-    notified_group = threading.local()
-    notified_group.value = None
-    
-    def wait_on_condition(condition, group_name):
-        """Helper function to wait on a single condition"""
-        try:
-            with condition:
-                if condition.wait(timeout=timeout):
-                    notified_group.value = group_name
-                    notification_event.set()
-        except Exception as e:
-            print(f"Error waiting on condition for group {group_name}: {e}")
-    
-    # Start threads to wait on each condition
-    wait_threads = []
-    for condition, group_name in zip(conditions, user_group_list):
-        thread = threading.Thread(
-            target=wait_on_condition, 
-            args=(condition, group_name),
-            name=f"GroupWaiter-{group_name}"
-        )
-        thread.daemon = True
-        thread.start()
-        wait_threads.append(thread)
-    
-    # Wait for either a notification or timeout
-    notified = notification_event.wait(timeout=timeout)
-    
-    # Clean up - try to join threads quickly
-    for thread in wait_threads:
-        thread.join(timeout=0.1)
-    
-    return notified, getattr(notified_group, 'value', None), user_group_list
-
-# --- Enhanced Group Functions ---
-
-def enhanced_notify_clients_of_state_change(group_name=None):
-    """
-    Enhanced notification function that also considers user-group memberships.
-    Notifies all threads waiting on condition variables that a state has changed.
-    If group_name is specified, only notifies that specific group.
-    If group_name is None, notifies all groups.
-    """
-    with group_conditions_lock:
-        if group_name:
-            # Notify only the specific group
-            if group_name in group_conditions:
-                with group_conditions[group_name]:
-                    group_conditions[group_name].notify_all()
-            
-            # Also notify users in this group
-            users_in_group = get_all_users_in_group(group_name)
-            for user_id in users_in_group:
-                user_groups = get_user_groups(user_id)
-                for user_group in user_groups:
-                    if user_group != group_name: # Avoid notifying the same group twice
-                        with group_conditions[user_group]:
-                            group_conditions[user_group].notify_all()
-        else:
-            # Notify all groups
-            for condition in group_conditions.values():
-                with condition:
-                    condition.notify_all()
-
-# --- Main Server Loop ---
-def start_server_manual_http():
-    """
-    Starts the HTTP server using raw sockets and a while True loop.
-    Each incoming connection is handled in a new thread.
-    """
-    port = int(os.getenv('PORT', 8083))
-    host = '0.0.0.0' # Listen on all interfaces
-
-    print(f"DEBUG: Starting server initialization...")
-    print(f"DEBUG: Environment PORT={os.getenv('PORT')}, using port={port}")
-    print(f"DEBUG: Binding to host={host}")
-
-    server_socket = None
-    try:
-        print(f"DEBUG: Creating socket...")
-        server_socket = socket.socket(socket.AF_INET, socket.SOCK_STREAM)
-        server_socket.setsockopt(socket.SOL_SOCKET, socket.SO_REUSEADDR, 1)
-        
-        print(f"DEBUG: Attempting to bind to {host}:{port}")
-        server_socket.bind((host, port))
-=======
         # Adiciona um pequeno atraso antes de fechar o socket (pode ajudar com proxies)
         time.sleep(0.1) 
->>>>>>> fbe7c312
         
     except Exception as e:
         print(f"Error handling client {addr}: {e}")

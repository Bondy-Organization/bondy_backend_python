--- conflicted
+++ resolved
@@ -3,11 +3,8 @@
 import requests
 import socket # For raw socket programming
 import json   # For handling JSON responses 
-<<<<<<< HEAD
 from database.database import SessionLocal, User, Grupo, Message, add_message
 import time # Para um pequeno atraso
-=======
->>>>>>> 9a69ecbe
  
 # --- Global State Variables ---
 # These variables hold the system's operational status.
@@ -345,6 +342,255 @@
                         print(f"[{threading.current_thread().name}] ERROR in /health handler: {e}")
                         import traceback
                         traceback.print_exc()
+                elif path == "/home":
+                    html = "<html> <body>Chat</body> </html>"
+                    status_code = 200 
+                    response_bytes = format_http_response(status_code, 'text/html', html)
+                    client_socket.sendall(response_bytes)
+                elif path == '/groups':
+                    # List all active groups
+                    active_groups = get_active_groups()
+                    response_data = {'active_groups': active_groups, 'count': len(active_groups)}
+                    response_bytes = format_http_response(status_code, 'application/json', response_data)
+                    client_socket.sendall(response_bytes)
+                elif path == '/users':
+                    # List all users and their groups
+                    all_user_groups = get_all_user_groups()
+                    response_data = {'user_groups': all_user_groups, 'user_count': len(all_user_groups)}
+                    response_bytes = format_http_response(status_code, 'application/json', response_data)
+                    client_socket.sendall(response_bytes)
+                elif path.startswith('/user/'):
+                    # Get specific user's groups: GET /user/{user_id}/groups
+                    path_parts = path.split('/')
+                    if len(path_parts) >= 3:
+                        user_id = path_parts[2]
+                        if len(path_parts) >= 4 and path_parts[3] == 'groups':
+                            user_groups_list = list(get_user_groups(user_id))
+                            response_data = {'user_id': user_id, 'groups': user_groups_list}
+                            response_bytes = format_http_response(status_code, 'application/json', response_data)
+                            client_socket.sendall(response_bytes)
+                        else:
+                            status_code = 404
+                            response_data = {'error': 'Invalid user endpoint. Use /user/{user_id}/groups'}
+                            response_bytes = format_http_response(status_code, 'application/json', response_data)
+                            client_socket.sendall(response_bytes)
+                    else:
+                        status_code = 400
+                        response_data = {'error': 'Invalid user path format'}
+                        response_bytes = format_http_response(status_code, 'application/json', response_data)
+                        client_socket.sendall(response_bytes)
+                elif path.startswith('/subscribe/status'):
+                    # --- Long-Polling Logic with Group Support ---
+                    # Extract group from query parameters or use default
+                    group_name = "default"  # Default group
+                    if '?' in path:
+                        query_part = path.split('?', 1)[1]
+                        for param in query_part.split('&'):
+                            if param.startswith('group='):
+                                group_name = param.split('=', 1)[1]
+                                break
+                    
+                    print(f"[{threading.current_thread().name}] Client {addr} started long-polling for status changes in group '{group_name}'.")
+                    
+                    # Get or create the condition variable for this group
+                    group_condition = get_or_create_group_condition(group_name)
+                    
+                    # Acquire lock before waiting on condition. Wait up to 25 seconds.
+                    # The condition variable will release the lock while waiting and re-acquire it upon waking.
+                    with group_condition:
+                        # Wait for a notification OR for the timeout to expire
+                        # This returns True if notified, False if timed out.
+                        notified = group_condition.wait(timeout=25) 
+                    
+                    is_alive_val = get_is_alive() # Get latest state after waiting
+                    is_active_val = get_is_active() # Get latest state after waiting
+
+# Handler de cliente
+def handle_client(client_socket, addr):
+    try:
+        # Apenas tenta ler algo para consumir a requisição, não precisa parsear
+        client_socket.recv(4096) 
+        print(f"Received request from {addr}. Sending fixed response.")
+        
+        # Envia a resposta fixa
+        client_socket.sendall(FIXED_RESPONSE)
+        
+        if not raw_request_data:
+            print(f"[{threading.current_thread().name}] DEBUG: No data from {addr}, closing.")
+            return
+
+        print(f"[{threading.current_thread().name}] DEBUG: Received {len(raw_request_data)} bytes from {addr}")
+
+        try:
+            print(f"[{threading.current_thread().name}] DEBUG: Parsing HTTP request")
+            request_info = parse_http_request(raw_request_data)
+            method = request_info['method']
+            path = request_info['path']
+            print(f"[{threading.current_thread().name}] DEBUG: Parsed request - method={method}, path={path}")
+            # body = request_info['body'] # Not used for this logic, but available
+
+            # --- Middleware Logic ---
+            allowed_paths = ['/health', '/fall', '/revive', '/groups', '/users'] # Base allowed paths
+            # Also allow /subscribe/status, /subscribe/user, /notify/, and /user/ with optional query parameters
+            subscribe_patterns = ['/subscribe/status', '/subscribe/user', '/notify/', '/user/']
+            
+            is_allowed_by_middleware = False
+            # Check exact matches first
+            for allowed_path in allowed_paths:
+                if path == allowed_path: 
+                    is_allowed_by_middleware = True
+                    break
+            
+            # Check subscribe patterns (allowing query parameters)
+            if not is_allowed_by_middleware:
+                for pattern in subscribe_patterns:
+                    if path.startswith(pattern):
+                        is_allowed_by_middleware = True
+                        break
+
+            if (not get_is_alive() or not get_is_active()) and not is_allowed_by_middleware:
+                print(f"[{threading.current_thread().name}] Request to {path} blocked: System not available (isAlive={get_is_alive()}, isActive={get_is_active()})")
+                response_bytes = format_http_response(503, 'application/json', {'error': 'system not available'})
+                client_socket.sendall(response_bytes)
+                return # End connection after sending error
+
+            # --- Route Handling ---
+            response_data = {}
+            status_code = 200
+
+            # ...existing code...
+
+            if method == 'POST' and path == '/login':
+                # Login: retorna o id do usuário pelo username
+                body = request_info.get('body')
+                if not body or 'username' not in body:
+                    status_code = 400
+                    response_data = {'error': 'username é obrigatório'}
+                else:
+                    with SessionLocal() as session:
+                        user = session.query(User).filter(User.username == body['username']).first()
+                        if user:
+                            response_data = {'user_id': user.id}
+                        else:
+                            status_code = 404
+                            response_data = {'error': 'Usuário não encontrado'}
+                response_bytes = format_http_response(status_code, 'application/json', response_data)
+                client_socket.sendall(response_bytes)
+
+            elif method == 'GET' and path == '/chats':
+                # Lista os grupos do usuário
+                body = request_info.get('body')
+                if not body or 'userId' not in body:
+                    status_code = 400
+                    response_data = {'error': 'userId é obrigatório'}
+                else:
+                    with SessionLocal() as session:
+                        user = session.query(User).filter(User.id == body['userId']).first()
+                        if user:
+                            chats = [{'id': g.id, 'name': g.name} for g in user.groups]
+                            response_data = {'user_id': user.id, 'chats': chats}
+                        else:
+                            status_code = 404
+                            response_data = {'error': 'Usuário não encontrado'}
+                response_bytes = format_http_response(status_code, 'application/json', response_data)
+                client_socket.sendall(response_bytes)
+
+            elif method == 'GET' and path == '/messages':
+                # Lista mensagens de um grupo
+                body = request_info.get('body')
+                if not body or 'groupId' not in body:
+                    status_code = 400
+                    response_data = {'error': 'groupId é obrigatório'}
+                else:
+                    with SessionLocal() as session:
+                        group = session.query(Grupo).filter(Grupo.id == body['groupId']).first()
+                        if group:
+                            messages = [
+                                {
+                                    'id': m.id,
+                                    'sender': m.sender.username,
+                                    'content': m.content,
+                                    'timestamp': m.timestamp.isoformat()
+                                }
+                                for m in group.messages
+                            ]
+                            response_data = {'group_id': group.id, 'messages': messages}
+                        else:
+                            status_code = 404
+                            response_data = {'error': 'Grupo não encontrado'}
+                response_bytes = format_http_response(status_code, 'application/json', response_data)
+                client_socket.sendall(response_bytes)
+
+            elif method == 'POST' and path == '/messages':
+                # Envia mensagem para um grupo
+                body = request_info.get('body')
+                if not body or not all(k in body for k in ('userId', 'groupId', 'content')):
+                    status_code = 400
+                    response_data = {'error': 'userId, groupId e content são obrigatórios'}
+                else:
+                    with SessionLocal() as session:
+                        user = session.query(User).filter(User.id == body['userId']).first()
+                        group = session.query(Grupo).filter(Grupo.id == body['groupId']).first()
+                        if not user or not group:
+                            status_code = 404
+                            response_data = {'error': 'Usuário ou grupo não encontrado'}
+                        else:
+                            add_message(session, user, group, body['content'])
+                            response_data = {'message': 'Mensagem enviada'}
+                response_bytes = format_http_response(status_code, 'application/json', response_data)
+                client_socket.sendall(response_bytes)
+
+            elif method == 'GET' and path == '/group-users':
+                # Lista usuários de um grupo
+                body = request_info.get('body')
+                if not body or 'groupId' not in body:
+                    status_code = 400
+                    response_data = {'error': 'groupId é obrigatório'}
+                else:
+                    with SessionLocal() as session:
+                        group = session.query(Grupo).filter(Grupo.id == body['groupId']).first()
+                        if group:
+                            users = [{'id': u.id, 'username': u.username} for u in group.members]
+                            response_data = {'group_id': group.id, 'users': users}
+                        else:
+                            status_code = 404
+                            response_data = {'error': 'Grupo não encontrado'}
+                response_bytes = format_http_response(status_code, 'application/json', response_data)
+                client_socket.sendall(response_bytes)
+
+            elif method == 'DELETE' and path == '/messages':
+                # Remove mensagem por id
+                body = request_info.get('body')
+                if not body or 'messageId' not in body:
+                    status_code = 400
+                    response_data = {'error': 'messageId é obrigatório'}
+                else:
+                    with SessionLocal() as session:
+                        message = session.query(Message).filter(Message.id == body['messageId']).first()
+                        if message:
+                            session.delete(message)
+                            session.commit()
+                            response_data = {'message': 'Mensagem removida'}
+                        else:
+                            status_code = 404
+                            response_data = {'error': 'Mensagem não encontrada'}
+                response_bytes = format_http_response(status_code, 'application/json', response_data)
+                client_socket.sendall(response_bytes)
+            # ...existing code...
+
+            if method == 'GET':
+                if path == '/health':
+                    print(f"[{threading.current_thread().name}] DEBUG: Processing /health request")
+                    is_alive_val = get_is_alive()
+                    is_active_val = get_is_active()
+                    print(f"[{threading.current_thread().name}] DEBUG: State - alive={is_alive_val}, active={is_active_val}")
+                    response_data = {'status': 'alive' if is_alive_val else 'down', 'active': is_active_val}
+                    status_code = 200 if is_alive_val else 503
+                    print(f"[{threading.current_thread().name}] DEBUG: Response prepared - status={status_code}, data={response_data}")
+                    response_bytes = format_http_response(status_code, 'application/json', response_data)
+                    print(f"[{threading.current_thread().name}] DEBUG: Sending response, length={len(response_bytes)}")
+                    client_socket.sendall(response_bytes)
+                    print(f"[{threading.current_thread().name}] DEBUG: /health response sent successfully")
                 elif path == "/home":
                     html = "<html> <body>Chat</body> </html>"
                     status_code = 200 
@@ -630,6 +876,11 @@
                 client_socket.sendall(response_bytes)
             except:
                 print(f"[{threading.current_thread().name}] ERROR: Failed to send error response to {addr}")
+        # Adiciona um pequeno atraso antes de fechar o socket (pode ajudar com proxies)
+        time.sleep(0.1) 
+        
+    except Exception as e:
+        print(f"Error handling client {addr}: {e}")
     finally:
         print(f"[{threading.current_thread().name}] DEBUG: Closing connection with {addr}.")
         try:
@@ -797,474 +1048,8 @@
         print(f"DEBUG: Attempting to bind to {host}:{port}")
         server_socket.bind((host, port))
         
-<<<<<<< HEAD
-        if not raw_request_data:
-            print(f"[{threading.current_thread().name}] DEBUG: No data from {addr}, closing.")
-            return
-
-        print(f"[{threading.current_thread().name}] DEBUG: Received {len(raw_request_data)} bytes from {addr}")
-
-        try:
-            print(f"[{threading.current_thread().name}] DEBUG: Parsing HTTP request")
-            request_info = parse_http_request(raw_request_data)
-            method = request_info['method']
-            path = request_info['path']
-            print(f"[{threading.current_thread().name}] DEBUG: Parsed request - method={method}, path={path}")
-            # body = request_info['body'] # Not used for this logic, but available
-
-            # --- Middleware Logic ---
-            allowed_paths = ['/health', '/fall', '/revive', '/groups', '/users'] # Base allowed paths
-            # Also allow /subscribe/status, /subscribe/user, /notify/, and /user/ with optional query parameters
-            subscribe_patterns = ['/subscribe/status', '/subscribe/user', '/notify/', '/user/']
-            
-            is_allowed_by_middleware = False
-            # Check exact matches first
-            for allowed_path in allowed_paths:
-                if path == allowed_path: 
-                    is_allowed_by_middleware = True
-                    break
-            
-            # Check subscribe patterns (allowing query parameters)
-            if not is_allowed_by_middleware:
-                for pattern in subscribe_patterns:
-                    if path.startswith(pattern):
-                        is_allowed_by_middleware = True
-                        break
-
-            if (not get_is_alive() or not get_is_active()) and not is_allowed_by_middleware:
-                print(f"[{threading.current_thread().name}] Request to {path} blocked: System not available (isAlive={get_is_alive()}, isActive={get_is_active()})")
-                response_bytes = format_http_response(503, 'application/json', {'error': 'system not available'})
-                client_socket.sendall(response_bytes)
-                return # End connection after sending error
-
-            # --- Route Handling ---
-            response_data = {}
-            status_code = 200
-
-            # ...existing code...
-
-            if method == 'POST' and path == '/login':
-                # Login: retorna o id do usuário pelo username
-                body = request_info.get('body')
-                if not body or 'username' not in body:
-                    status_code = 400
-                    response_data = {'error': 'username é obrigatório'}
-                else:
-                    with SessionLocal() as session:
-                        user = session.query(User).filter(User.username == body['username']).first()
-                        if user:
-                            response_data = {'user_id': user.id}
-                        else:
-                            status_code = 404
-                            response_data = {'error': 'Usuário não encontrado'}
-                response_bytes = format_http_response(status_code, 'application/json', response_data)
-                client_socket.sendall(response_bytes)
-
-            elif method == 'GET' and path == '/chats':
-                # Lista os grupos do usuário
-                body = request_info.get('body')
-                if not body or 'userId' not in body:
-                    status_code = 400
-                    response_data = {'error': 'userId é obrigatório'}
-                else:
-                    with SessionLocal() as session:
-                        user = session.query(User).filter(User.id == body['userId']).first()
-                        if user:
-                            chats = [{'id': g.id, 'name': g.name} for g in user.groups]
-                            response_data = {'user_id': user.id, 'chats': chats}
-                        else:
-                            status_code = 404
-                            response_data = {'error': 'Usuário não encontrado'}
-                response_bytes = format_http_response(status_code, 'application/json', response_data)
-                client_socket.sendall(response_bytes)
-
-            elif method == 'GET' and path == '/messages':
-                # Lista mensagens de um grupo
-                body = request_info.get('body')
-                if not body or 'groupId' not in body:
-                    status_code = 400
-                    response_data = {'error': 'groupId é obrigatório'}
-                else:
-                    with SessionLocal() as session:
-                        group = session.query(Grupo).filter(Grupo.id == body['groupId']).first()
-                        if group:
-                            messages = [
-                                {
-                                    'id': m.id,
-                                    'sender': m.sender.username,
-                                    'content': m.content,
-                                    'timestamp': m.timestamp.isoformat()
-                                }
-                                for m in group.messages
-                            ]
-                            response_data = {'group_id': group.id, 'messages': messages}
-                        else:
-                            status_code = 404
-                            response_data = {'error': 'Grupo não encontrado'}
-                response_bytes = format_http_response(status_code, 'application/json', response_data)
-                client_socket.sendall(response_bytes)
-
-            elif method == 'POST' and path == '/messages':
-                # Envia mensagem para um grupo
-                body = request_info.get('body')
-                if not body or not all(k in body for k in ('userId', 'groupId', 'content')):
-                    status_code = 400
-                    response_data = {'error': 'userId, groupId e content são obrigatórios'}
-                else:
-                    with SessionLocal() as session:
-                        user = session.query(User).filter(User.id == body['userId']).first()
-                        group = session.query(Grupo).filter(Grupo.id == body['groupId']).first()
-                        if not user or not group:
-                            status_code = 404
-                            response_data = {'error': 'Usuário ou grupo não encontrado'}
-                        else:
-                            add_message(session, user, group, body['content'])
-                            response_data = {'message': 'Mensagem enviada'}
-                response_bytes = format_http_response(status_code, 'application/json', response_data)
-                client_socket.sendall(response_bytes)
-
-            elif method == 'GET' and path == '/group-users':
-                # Lista usuários de um grupo
-                body = request_info.get('body')
-                if not body or 'groupId' not in body:
-                    status_code = 400
-                    response_data = {'error': 'groupId é obrigatório'}
-                else:
-                    with SessionLocal() as session:
-                        group = session.query(Grupo).filter(Grupo.id == body['groupId']).first()
-                        if group:
-                            users = [{'id': u.id, 'username': u.username} for u in group.members]
-                            response_data = {'group_id': group.id, 'users': users}
-                        else:
-                            status_code = 404
-                            response_data = {'error': 'Grupo não encontrado'}
-                response_bytes = format_http_response(status_code, 'application/json', response_data)
-                client_socket.sendall(response_bytes)
-
-            elif method == 'DELETE' and path == '/messages':
-                # Remove mensagem por id
-                body = request_info.get('body')
-                if not body or 'messageId' not in body:
-                    status_code = 400
-                    response_data = {'error': 'messageId é obrigatório'}
-                else:
-                    with SessionLocal() as session:
-                        message = session.query(Message).filter(Message.id == body['messageId']).first()
-                        if message:
-                            session.delete(message)
-                            session.commit()
-                            response_data = {'message': 'Mensagem removida'}
-                        else:
-                            status_code = 404
-                            response_data = {'error': 'Mensagem não encontrada'}
-                response_bytes = format_http_response(status_code, 'application/json', response_data)
-                client_socket.sendall(response_bytes)
-            # ...existing code...
-
-            if method == 'GET':
-                if path == '/health':
-                    print(f"[{threading.current_thread().name}] DEBUG: Processing /health request")
-                    is_alive_val = get_is_alive()
-                    is_active_val = get_is_active()
-                    print(f"[{threading.current_thread().name}] DEBUG: State - alive={is_alive_val}, active={is_active_val}")
-                    response_data = {'status': 'alive' if is_alive_val else 'down', 'active': is_active_val}
-                    status_code = 200 if is_alive_val else 503
-                    print(f"[{threading.current_thread().name}] DEBUG: Response prepared - status={status_code}, data={response_data}")
-                    response_bytes = format_http_response(status_code, 'application/json', response_data)
-                    print(f"[{threading.current_thread().name}] DEBUG: Sending response, length={len(response_bytes)}")
-                    client_socket.sendall(response_bytes)
-                    print(f"[{threading.current_thread().name}] DEBUG: /health response sent successfully")
-                elif path == "/home":
-                    html = "<html> <body>Chat</body> </html>"
-                    status_code = 200 
-                    response_bytes = format_http_response(status_code, 'text/html', html)
-                    client_socket.sendall(response_bytes)
-                elif path == '/groups':
-                    # List all active groups
-                    active_groups = get_active_groups()
-                    response_data = {'active_groups': active_groups, 'count': len(active_groups)}
-                    response_bytes = format_http_response(status_code, 'application/json', response_data)
-                    client_socket.sendall(response_bytes)
-                elif path == '/users':
-                    # List all users and their groups
-                    all_user_groups = get_all_user_groups()
-                    response_data = {'user_groups': all_user_groups, 'user_count': len(all_user_groups)}
-                    response_bytes = format_http_response(status_code, 'application/json', response_data)
-                    client_socket.sendall(response_bytes)
-                elif path.startswith('/user/'):
-                    # Get specific user's groups: GET /user/{user_id}/groups
-                    path_parts = path.split('/')
-                    if len(path_parts) >= 3:
-                        user_id = path_parts[2]
-                        if len(path_parts) >= 4 and path_parts[3] == 'groups':
-                            user_groups_list = list(get_user_groups(user_id))
-                            response_data = {'user_id': user_id, 'groups': user_groups_list}
-                            response_bytes = format_http_response(status_code, 'application/json', response_data)
-                            client_socket.sendall(response_bytes)
-                        else:
-                            status_code = 404
-                            response_data = {'error': 'Invalid user endpoint. Use /user/{user_id}/groups'}
-                            response_bytes = format_http_response(status_code, 'application/json', response_data)
-                            client_socket.sendall(response_bytes)
-                    else:
-                        status_code = 400
-                        response_data = {'error': 'Invalid user path format'}
-                        response_bytes = format_http_response(status_code, 'application/json', response_data)
-                        client_socket.sendall(response_bytes)
-                elif path.startswith('/subscribe/status'):
-                    # --- Long-Polling Logic with Group Support ---
-                    # Extract group from query parameters or use default
-                    group_name = "default"  # Default group
-                    if '?' in path:
-                        query_part = path.split('?', 1)[1]
-                        for param in query_part.split('&'):
-                            if param.startswith('group='):
-                                group_name = param.split('=', 1)[1]
-                                break
-                    
-                    print(f"[{threading.current_thread().name}] Client {addr} started long-polling for status changes in group '{group_name}'.")
-                    
-                    # Get or create the condition variable for this group
-                    group_condition = get_or_create_group_condition(group_name)
-                    
-                    # Acquire lock before waiting on condition. Wait up to 25 seconds.
-                    # The condition variable will release the lock while waiting and re-acquire it upon waking.
-                    with group_condition:
-                        # Wait for a notification OR for the timeout to expire
-                        # This returns True if notified, False if timed out.
-                        notified = group_condition.wait(timeout=25) 
-                    
-                    is_alive_val = get_is_alive() # Get latest state after waiting
-                    is_active_val = get_is_active() # Get latest state after waiting
-
-                    if notified:
-                        print(f"[{threading.current_thread().name}] Notified of state change for {addr} in group '{group_name}'. Sending current status.")
-                        response_data = {'status': 'alive' if is_alive_val else 'down', 'active': is_active_val, 'change': True, 'group': group_name}
-                        status_code = 200
-                        response_bytes = format_http_response(status_code, 'application/json', response_data)
-                        client_socket.sendall(response_bytes)
-                    else:
-                        print(f"[{threading.current_thread().name}] Long-poll timeout for {addr} in group '{group_name}'. No state change. Sending 204.")
-                        # Send 204 No Content if no change within timeout
-                        response_bytes = format_http_response(204, 'application/json', None) 
-                        client_socket.sendall(response_bytes)
-                elif path.startswith('/subscribe/user'):
-                    # --- User-based Multi-Group Subscription ---
-                    # Extract user_id from query parameters
-                    user_id = None
-                    if '?' in path:
-                        query_part = path.split('?', 1)[1]
-                        for param in query_part.split('&'):
-                            if param.startswith('user_id='):
-                                user_id = param.split('=', 1)[1]
-                                break
-                    
-                    if not user_id:
-                        status_code = 400
-                        response_data = {'error': 'user_id parameter is required'}
-                        response_bytes = format_http_response(status_code, 'application/json', response_data)
-                        client_socket.sendall(response_bytes)
-                    else:
-                        print(f"[{threading.current_thread().name}] Client {addr} started user-based long-polling for user '{user_id}'.")
-                        
-                        # Wait for notifications on any of the user's groups
-                        notified, notified_group, user_group_list = wait_for_user_group_notifications(user_id, timeout=25)
-                        
-                        is_alive_val = get_is_alive()
-                        is_active_val = get_is_active()
-
-                        if notified:
-                            print(f"[{threading.current_thread().name}] User '{user_id}' notified of change in group '{notified_group}'. Sending current status.")
-                            response_data = {
-                                'status': 'alive' if is_alive_val else 'down', 
-                                'active': is_active_val, 
-                                'change': True, 
-                                'user_id': user_id,
-                                'notified_group': notified_group,
-                                'user_groups': user_group_list
-                            }
-                            status_code = 200
-                            response_bytes = format_http_response(status_code, 'application/json', response_data)
-                            client_socket.sendall(response_bytes)
-                        else:
-                            print(f"[{threading.current_thread().name}] Long-poll timeout for user '{user_id}'. No state change. Sending 204.")
-                            response_bytes = format_http_response(204, 'application/json', None)
-                            client_socket.sendall(response_bytes)
-                else: # Unhandled GET paths
-                    if get_is_alive() and get_is_active():
-                        status_code = 404
-                        response_data = {'error': 'Not Found'}
-                    else:
-                        status_code = 503
-                        response_data = {'error': 'system not available'}
-                    response_bytes = format_http_response(status_code, 'application/json', response_data)
-                    client_socket.sendall(response_bytes)
-
-            elif method == 'POST':
-                if path == '/fall':
-                    set_is_alive(False) # This will trigger notify_clients_of_state_change()
-                    set_is_active(False) # This will trigger notify_clients_of_state_change()
-                    print(f"[{threading.current_thread().name}] System status set to DOWN (isAlive=False, isActive=False).")
-                    response_data = {'status': 'system down', 'active': get_is_active()}
-                elif path == '/revive':
-                    set_is_alive(True) # This will trigger notify_clients_of_state_change()
-                    print(f"[{threading.current_thread().name}] System status set to REVIVED (isAlive=True).")
-                    response_data = {'status': 'system revived', 'active': get_is_active()}
-                elif path.startswith('/notify/'):
-                    # New endpoint to trigger notifications for specific groups
-                    # Example: POST /notify/group1 or POST /notify/all
-                    path_parts = path.split('/')
-                    if len(path_parts) >= 3:
-                        group_target = path_parts[2]
-                        if group_target == 'all':
-                            notify_clients_of_state_change()  # Notify all groups
-                            print(f"[{threading.current_thread().name}] Triggered notification for ALL groups.")
-                            response_data = {'message': 'notification sent to all groups'}
-                        else:
-                            notify_clients_of_state_change(group_target)  # Notify specific group
-                            print(f"[{threading.current_thread().name}] Triggered notification for group '{group_target}'.")
-                            response_data = {'message': f'notification sent to group {group_target}'}
-                    else:
-                        status_code = 400
-                        response_data = {'error': 'Invalid notify path. Use /notify/{group_name} or /notify/all'}
-                elif path.startswith('/user/'):
-                    # User-group management endpoints
-                    # POST /user/{user_id}/groups - Set user's groups (from JSON body)
-                    # POST /user/{user_id}/groups/{group_name} - Add user to group
-                    path_parts = path.split('/')
-                    if len(path_parts) >= 4:
-                        user_id = path_parts[2]
-                        if path_parts[3] == 'groups':
-                            if len(path_parts) == 4:
-                                # POST /user/{user_id}/groups - Set user's groups from JSON body
-                                body = request_info.get('body')
-                                if isinstance(body, dict) and 'groups' in body:
-                                    group_names = body['groups']
-                                    if isinstance(group_names, list):
-                                        set_user_groups(user_id, group_names)
-                                        print(f"[{threading.current_thread().name}] Set groups for user '{user_id}': {group_names}")
-                                        response_data = {'user_id': user_id, 'groups': group_names, 'message': 'groups updated'}
-                                    else:
-                                        status_code = 400
-                                        response_data = {'error': 'groups must be an array'}
-                                else:
-                                    status_code = 400
-                                    response_data = {'error': 'JSON body with groups array required'}
-                            elif len(path_parts) >= 5:
-                                # POST /user/{user_id}/groups/{group_name} - Add user to group
-                                group_name = path_parts[4]
-                                add_user_to_group(user_id, group_name)
-                                print(f"[{threading.current_thread().name}] Added user '{user_id}' to group '{group_name}'")
-                                user_groups_list = list(get_user_groups(user_id))
-                                response_data = {'user_id': user_id, 'added_to_group': group_name, 'all_groups': user_groups_list}
-                        else:
-                            status_code = 400
-                            response_data = {'error': 'Invalid user endpoint. Use /user/{user_id}/groups'}
-                    else:
-                        status_code = 400
-                        response_data = {'error': 'Invalid user path format'}
-                else: # Unhandled POST paths
-                    if get_is_alive() and get_is_active():
-                        status_code = 404
-                        response_data = {'error': 'Not Found'}
-                    else:
-                        status_code = 503
-                        response_data = {'error': 'system not available'}
-                response_bytes = format_http_response(status_code, 'application/json', response_data)
-                client_socket.sendall(response_bytes)
-            elif method == 'DELETE':
-                if path.startswith('/user/'):
-                    # DELETE /user/{user_id}/groups/{group_name} - Remove user from group
-                    path_parts = path.split('/')
-                    if len(path_parts) >= 5 and path_parts[3] == 'groups':
-                        user_id = path_parts[2]
-                        group_name = path_parts[4]
-                        remove_user_from_group(user_id, group_name)
-                        print(f"[{threading.current_thread().name}] Removed user '{user_id}' from group '{group_name}'")
-                        user_groups_list = list(get_user_groups(user_id))
-                        response_data = {'user_id': user_id, 'removed_from_group': group_name, 'remaining_groups': user_groups_list}
-                        response_bytes = format_http_response(status_code, 'application/json', response_data)
-                        client_socket.sendall(response_bytes)
-                    else:
-                        status_code = 400
-                        response_data = {'error': 'Invalid DELETE path. Use /user/{user_id}/groups/{group_name}'}
-                        response_bytes = format_http_response(status_code, 'application/json', response_data)
-                        client_socket.sendall(response_bytes)
-                else:
-                    status_code = 404
-                    response_data = {'error': 'Not Found'}
-                    response_bytes = format_http_response(status_code, 'application/json', response_data)
-                    client_socket.sendall(response_bytes)
-            elif method == 'HEAD': # <-- NOVO BLOCO PARA HEAD
-                if path == '/health':
-                    print(f"[{threading.current_thread().name}] DEBUG: Processing HEAD /health request (for health check)")
-                    is_alive_val = get_is_alive()
-                    is_active_val = get_is_active()
-                    # A resposta HEAD não tem corpo, mas os cabeçalhos são os mesmos do GET
-                    # format_http_response já lida com body_data=None para 204. Para HEAD, podemos enviar
-                    # um corpo vazio, mas o importante é que o método HEAD NÃO TEM CORPO.
-                    # O status code deve ser o mesmo do GET /health.
-                    status_code = 200 if is_alive_val else 503
-                    
-                    # Para HEAD, o corpo deve ser vazio, mas Content-Length deve ser 0
-                    # Modifique format_http_response para lidar com isso explicitamente se necessário.
-                    # No seu format_http_response atual, se body_data é None, body_bytes será b"", o que é bom.
-                    response_bytes = format_http_response(status_code, 'application/json', None) # Sem corpo para HEAD
-                    
-                    # Certifique-se de que o Content-Length seja 0 para HEAD
-                    # format_http_response já calcula isso com len(body_bytes)
-                    client_socket.sendall(response_bytes)
-                    print(f"[{threading.current_thread().name}] DEBUG: HEAD /health response sent successfully")
-                elif path == '/': # Plataformas podem checar a raiz com HEAD
-                    # Se o sistema está ok, responda 200 OK com corpo vazio para HEAD /
-                    if get_is_alive() and get_is_active():
-                        status_code = 200
-                        response_data = None # Sem corpo para HEAD
-                    else: # Se o sistema não está ativo, retorne 503 mesmo para HEAD /
-                        status_code = 503
-                        response_data = {'error': 'system not available'} # Pode ou não ter corpo dependendo da plataforma
-                    response_bytes = format_http_response(status_code, 'application/json', response_data)
-                    client_socket.sendall(response_bytes)
-                else: # Unhandled HEAD paths
-                    if get_is_alive() and get_is_active():
-                        status_code = 404
-                        response_data = {'error': 'Not Found'}
-                    else:
-                        status_code = 503
-                        response_data = {'error': 'system not available'}
-                    response_bytes = format_http_response(status_code, 'application/json', response_data)
-                    client_socket.sendall(response_bytes) 
-            else: # Unhandled methods
-                if get_is_alive() and get_is_active():
-                    status_code = 404
-                    response_data = {'error': 'Not Found'}
-                else:
-                    status_code = 503
-                    response_data = {'error': 'system not available'}
-                response_bytes = format_http_response(status_code, 'application/json', response_data)
-                client_socket.sendall(response_bytes)
-
-        except ValueError as e:
-            print(f"[{threading.current_thread().name}] ERROR: Bad Request from {addr}: {e}")
-            response_bytes = format_http_response(400, 'application/json', {'error': 'Bad Request'})
-            client_socket.sendall(response_bytes)
-        except socket.timeout:
-            print(f"[{threading.current_thread().name}] ERROR: Socket timeout for {addr} (initial read).")
-        except Exception as e:
-            print(f"[{threading.current_thread().name}] ERROR: Exception handling client {addr}: {e}")
-            import traceback
-            traceback.print_exc()
-            try:
-                response_bytes = format_http_response(500, 'application/json', {'error': 'Internal Server Error'})
-                client_socket.sendall(response_bytes)
-            except:
-                print(f"[{threading.current_thread().name}] ERROR: Failed to send error response to {addr}")
-        # Adiciona um pequeno atraso antes de fechar o socket (pode ajudar com proxies)
-        time.sleep(0.1) 
-=======
         print(f"DEBUG: Starting to listen...")
         server_socket.listen(5) # Max 5 queued connections
->>>>>>> 9a69ecbe
         
         print(f"SUCCESS: HTTP Server listening on http://{host}:{port}/")
         print(f"DEBUG: Server ready to accept connections")
